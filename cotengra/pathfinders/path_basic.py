"""Basic optimization routines."""

import ast
import bisect
import functools
import heapq
import itertools
import math
import re
from typing import Iterable, List, Set, Tuple

from galois import GF2
import numpy as np
import scipy

from planqtn.parity_check import _normalize_emtpy_matrices_to_zero

from ..core import ContractionTree
from ..oe import PathOptimizer
from ..parallel import get_n_workers, parse_parallel_arg
from ..reusable import ReusableOptimizer
from ..utils import GumbelBatchedGenerator, get_rng

from planqtn.stabilizer_tensor_enumerator import (
    StabilizerCodeTensorEnumerator,
    _index_leg,
    _index_legs,
)


def is_simplifiable(legs, appearances):
    """Check if ``legs`` contains any diag (repeated) or reduced (appears
    nowhere else) indices.
    """
    prev_ix = None
    for ix, ix_cnt in legs:
        if (ix == prev_ix) or (ix_cnt == appearances[ix]):
            # found a diag or reduced index
            return True
        prev_ix = ix
    return False


def compute_simplified(legs, appearances):
    """Compute the diag and reduced legs of a term. This function assumes that
    the legs are already sorted. It handles the case where a index is both
    diag and reduced (i.e. traced).
    """
    if not legs:
        return []

    new_legs = []
    cur_ix, cur_cnt = legs[0]
    for ix, ix_cnt in legs[1:]:
        if ix == cur_ix:
            # diag index-> accumulate count and continue
            cur_cnt += ix_cnt
        else:
            # index changed, flush
            if cur_cnt != appearances[cur_ix]:
                # index is not reduced -> keep
                new_legs.append((cur_ix, cur_cnt))
            cur_ix, cur_cnt = ix, ix_cnt

    if cur_cnt != appearances[cur_ix]:
        new_legs.append((cur_ix, cur_cnt))

    return new_legs


def compute_contracted(ilegs, jlegs, appearances):
    """Compute the contracted legs of two terms."""
    # do sorted simultaneous iteration over ilegs and jlegs
    ip = 0
    jp = 0
    ni = len(ilegs)
    nj = len(jlegs)
    new_legs = []
    while True:
        if ip == ni:
            # all remaining legs are from j
            new_legs.extend(jlegs[jp:])
            break
        if jp == nj:
            # all remaining legs are from i
            new_legs.extend(ilegs[ip:])
            break

        iix, ic = ilegs[ip]
        jix, jc = jlegs[jp]
        if iix < jix:
            # index only appears on i
            new_legs.append((iix, ic))
            ip += 1
        elif iix > jix:
            # index only appears on j
            new_legs.append((jix, jc))
            jp += 1
        else:  # iix == jix
            # shared index
            ijc = ic + jc
            if ijc != appearances[iix]:
                new_legs.append((iix, ijc))
            ip += 1
            jp += 1

    return new_legs


def compute_size(legs, sizes):
    """Compute the size of a term."""
    size = 1
    for ix, _ in legs:
        size *= sizes[ix]
    return size


def compute_flops(ilegs, jlegs, sizes):
    """Compute the flops cost of contracting two terms."""
    seen = set()
    flops = 1
    for ix, _ in ilegs:
        seen.add(ix)
        flops *= sizes[ix]
    for ix, _ in jlegs:
        if ix not in seen:
            flops *= sizes[ix]
    return flops

def _generate_all_stabilizers(tn, generators):
    """
    Given k x 2n binary matrix (symplectic form),
    return all 2^k binary symplectic Pauli vectors (as numpy array).
    
    Each row in the output is a 2n vector: [x0, ..., xn-1, z0, ..., zn-1]
    """
    basis = np.array(GF2(generators).row_space())
    r, n2 = basis.shape
    stabilizers = np.zeros((2**r, n2), dtype=int)
    for i, bits in enumerate(product([0, 1], repeat=r)):
        combo = np.zeros(n2, dtype=int)
        for j, b in enumerate(bits):
            if b:
                combo ^= basis[j]  # GF(2) addition
        stabilizers[i] = combo
    return stabilizers


def _count_matching_stabilizers_by_enumeration(tn, H):
    stabilizers = tn._generate_all_stabilizers(H)
    count = 0
    n = H.shape[1] // 2
    for stab in stabilizers:
        x = stab[:n]
        z = stab[n:]
        x0, x1 = x[0], x[1]
        z0, z1 = z[0], z[1]
        if (x0 == x1) and (z0 == z1):
            count += 1
    return count / len(stabilizers)


def _get_rank_for_matrix_legs(tn, pte, open_legs):
    open_legs_set = set(open_legs)
    open_leg_indices = [i for i, leg in enumerate(pte.legs) if leg in open_legs_set]
    open_leg_indices += [i + (pte.h.shape[1]//2) for i, leg in enumerate(pte.legs) if leg in open_legs_set]
    open_leg_submatrix = pte.h[:, open_leg_indices]
    return  rank(open_leg_submatrix)


def find_rank_cost(node, tn, ptes, node_to_pte, traceable_legs):
    # node is either '((1, 3), 1)' or '((1, 3), 1)_((0,1), 1)'
    # i want just the second version and extract the two parts
    if "_" in node:
        join_leg1, join_leg2 = node.split("_", 1)
        inner_tuples = re.findall(r'\(\((\d+,\s*\d+)\),\s*\d+\)', node)
        node_idx1 = ast.literal_eval(join_leg1)[0]
        node_idx2 = ast.literal_eval(join_leg2)[0]


        join_leg1 = ast.literal_eval(join_leg1)
        join_leg2 = ast.literal_eval(join_leg2)
        join_legs1 = _index_legs(node_idx1, [join_leg1])
        join_legs2 = _index_legs(node_idx2, [join_leg2])

        pte1_idx = node_to_pte.get(node_idx1)
        pte2_idx = node_to_pte.get(node_idx2)


        if pte1_idx == pte2_idx:
            pte, nodes = ptes[pte1_idx]

            new_pte = pte.self_trace(join_legs1, join_legs2)
            ptes[pte1_idx] = (new_pte, nodes)

            new_traceable_legs = [
                leg
                for leg in traceable_legs[node_idx1]
                if leg not in join_legs1 and leg not in join_legs2
            ]

            for node in nodes:
                traceable_legs[node] = new_traceable_legs

            prev_rank_submatrix = tn._get_rank_for_matrix_legs(pte, new_traceable_legs + join_legs1 + join_legs2)

            join_idxs = [i for i, leg in enumerate(pte.legs) if leg in join_legs2]
            join_idxs += [i + (pte.h.shape[1]//2) for i, leg in enumerate(pte.legs) if leg in join_legs2]
            join_idxs2 = [i for i, leg in enumerate(pte.legs) if leg in join_legs1]
            join_idxs2 += [i + (pte.h.shape[1]//2) for i, leg in enumerate(pte.legs) if leg in join_legs1]
            joined1 = pte.h[:, [join_idxs[0], join_idxs2[0], join_idxs[1], join_idxs2[1]]]
            
            matches = tn._count_matching_stabilizers_by_enumeration(joined1)
            total_cost += 2**(prev_rank_submatrix) * matches

        # Case 2: Nodes are in different PTEs - merge them
        else:
            pte1, nodes1 = ptes[pte1_idx]
            pte2, nodes2 = ptes[pte2_idx]

            new_pte = pte1.conjoin(pte2, legs1=join_legs1, legs2=join_legs2)
            merged_nodes = nodes1.union(nodes2)
            # Update the first PTE with merged result
            ptes[pte1_idx] = (new_pte, merged_nodes)
            # Remove the second PTE
            ptes.pop(pte2_idx)

            # Update node_to_pte mappings
            for node in nodes2:
                node_to_pte[node] = pte1_idx
            # Adjust indices for all nodes in PTEs after the removed one
            for node, pte_idx in node_to_pte.items():
                if pte_idx > pte2_idx:
                    node_to_pte[node] = pte_idx - 1

            new_traceable_legs = [
                leg
                for leg in traceable_legs[node_idx1]
                if leg not in join_legs1 and leg not in join_legs2
            ]

            new_traceable_legs += [
                leg
                for leg in traceable_legs[node_idx2]
                if leg not in join_legs1 and leg not in join_legs2
            ]
            prev_submatrix1 = tn._get_rank_for_matrix_legs(pte1, traceable_legs[node_idx1])
            prev_submatrix2 = tn._get_rank_for_matrix_legs(pte2, traceable_legs[node_idx2])

            join_idxs2 = [i for i, leg in enumerate(pte2.legs) if leg in join_legs2]
            join_idxs2 += [i + (pte2.h.shape[1]//2) for i, leg in enumerate(pte2.legs) if leg in join_legs2]
            join_idxs = [i for i, leg in enumerate(pte1.legs) if leg in join_legs1]
            join_idxs += [i + (pte1.h.shape[1]//2) for i, leg in enumerate(pte1.legs) if leg in join_legs1]
            joined1 = pte1.h[:, join_idxs]
            joined2 = pte2.h[:, join_idxs2]

            tensor_prod = tensor_product(joined1, joined2)                
            matches = tn._count_matching_stabilizers_by_enumeration(tensor_prod)
            total_cost += (2**(prev_submatrix1 + prev_submatrix2)* matches)

            for node in merged_nodes:
                traceable_legs[node] = new_traceable_legs
        return total_cost
    
def rank(mx):
    return GF2(mx).row_space().shape[0]

def tensor_product(h1: GF2, h2: GF2) -> GF2:
    """Compute the tensor product of two parity check matrices.

    Args:
        h1: First parity check matrix
        h2: Second parity check matrix

    Returns:
        The tensor product of h1 and h2 as a new parity check matrix
    """
    h1 = _normalize_emtpy_matrices_to_zero(h1)
    h2 = _normalize_emtpy_matrices_to_zero(h2)

    r1, n1 = h1.shape
    r2, n2 = h2.shape
    n1 //= 2
    n2 //= 2

    is_scalar_1 = n1 == 0
    is_scalar_2 = n2 == 0

    if is_scalar_1:
        if h1[0][0] == 0:
            return GF2([[0]])
        return h2
    if is_scalar_2:
        if h2[0][0] == 0:
            return GF2([[0]])
        return h1

    # if all the rows of h1 are zero and only has a single row, then this is a tensor of free qubits
    if len(h1) == 1 and np.all(h1[0] == 0):
        # then we'll just add n1 number of cols to h2 with zeros to each half of the matrix
        return GF2(
            np.hstack((np.zeros((r2, n1)), h2[:, :n2], np.zeros((r2, n1)), h2[:, n2:]))
        )

    # if all the rows of h2 are zero and only has a single row, then this is a tensor of free qubits
    if len(h2) == 1 and np.all(h2[0] == 0):
        # then we'll just add n2 number of cols to h1 with zeros to each half of the matrix
        return GF2(
            np.hstack((h1[:, :n1], np.zeros((r1, n2)), h1[:, n1:], np.zeros((r1, n2))))
        )

    h = GF2(
        np.hstack(
            (
                # X
                scipy.linalg.block_diag(h1[:, :n1], h2[:, :n2]),
                # Z
                scipy.linalg.block_diag(h1[:, n1:], h2[:, n2:]),
            )
        )
    )

    assert h.shape == (
        r1 + r2,
        2 * (n1 + n2),
    ), f"{h.shape} != {(r1 + r2, 2 * (n1 + n2))}"

    return h

def compute_con_cost_custom(
    temp_legs,
    appearances,
    sizes,
    iscore,
    jscore,
    node_names,
    tn,
    open_legs_per_node
):
    print("running custom cost function on legs: ", temp_legs)
    print("open legs per node: ", open_legs_per_node)
    print("node_names: ", node_names)
    cost = 0
    traceable_legs = {}
    for node_idx, legs in open_legs_per_node.items():
        traceable_legs[node_idx] = legs

    # Map from node_idx to the index of its PTE in ptes list
    nodes = list(tn.nodes.values())
    ptes: List[Tuple[StabilizerCodeTensorEnumerator, Set[str]]] = [
        (node, {node.tensor_id}) for node in nodes
    ]
    node_to_pte = {node.tensor_id: i for i, node in enumerate(nodes)}
    for i in range(len(temp_legs) - 1, -1, -1):
        ix, ix_count = temp_legs[i]
        node = node_names[ix]
        if ix_count == appearances[ix]:
            # contracted index, remove
            del temp_legs[i]

        # node is either '((1, 3), 1)' or '((1, 3), 1)_((0,1), 1)'
        # i want just the second version and extract the two parts
        if "_" in node:
            join_leg1, join_leg2 = node.split("_", 1)
            inner_tuples = re.findall(r'\(\((\d+,\s*\d+)\),\s*\d+\)', node)
            node_idx1 = ast.literal_eval(join_leg1)[0]
            node_idx2 = ast.literal_eval(join_leg2)[0]


            join_leg1 = ast.literal_eval(join_leg1)
            join_leg2 = ast.literal_eval(join_leg2)
            join_legs1 = _index_legs(node_idx1, [join_leg1])
            join_legs2 = _index_legs(node_idx2, [join_leg2])

            pte1_idx = node_to_pte.get(node_idx1)
            pte2_idx = node_to_pte.get(node_idx2)


            if pte1_idx == pte2_idx:
                pte, nodes = ptes[pte1_idx]

                new_pte = pte.self_trace(join_legs1, join_legs2)
                ptes[pte1_idx] = (new_pte, nodes)

                new_traceable_legs = [
                    leg
                    for leg in traceable_legs[node_idx1]
                    if leg not in join_legs1 and leg not in join_legs2
                ]

                for node in nodes:
                    traceable_legs[node] = new_traceable_legs

                prev_rank_submatrix = tn._get_rank_for_matrix_legs(pte, new_traceable_legs + join_legs1 + join_legs2)

                join_idxs = [i for i, leg in enumerate(pte.legs) if leg in join_legs2]
                join_idxs += [i + (pte.h.shape[1]//2) for i, leg in enumerate(pte.legs) if leg in join_legs2]
                join_idxs2 = [i for i, leg in enumerate(pte.legs) if leg in join_legs1]
                join_idxs2 += [i + (pte.h.shape[1]//2) for i, leg in enumerate(pte.legs) if leg in join_legs1]
                joined1 = pte.h[:, [join_idxs[0], join_idxs2[0], join_idxs[1], join_idxs2[1]]]
                
                matches = tn._count_matching_stabilizers_by_enumeration(joined1)
                cost += 2**(prev_rank_submatrix) * matches

            # Case 2: Nodes are in different PTEs - merge them
            else:
                pte1, nodes1 = ptes[pte1_idx]
                pte2, nodes2 = ptes[pte2_idx]

                new_pte = pte1.conjoin(pte2, legs1=join_legs1, legs2=join_legs2)
                merged_nodes = nodes1.union(nodes2)
                # Update the first PTE with merged result
                ptes[pte1_idx] = (new_pte, merged_nodes)
                # Remove the second PTE
                ptes.pop(pte2_idx)

                # Update node_to_pte mappings
                for node in nodes2:
                    node_to_pte[node] = pte1_idx
                # Adjust indices for all nodes in PTEs after the removed one
                for node, pte_idx in node_to_pte.items():
                    if pte_idx > pte2_idx:
                        node_to_pte[node] = pte_idx - 1

                new_traceable_legs = [
                    leg
                    for leg in traceable_legs[node_idx1]
                    if leg not in join_legs1 and leg not in join_legs2
                ]

                new_traceable_legs += [
                    leg
                    for leg in traceable_legs[node_idx2]
                    if leg not in join_legs1 and leg not in join_legs2
                ]
                prev_submatrix1 = tn._get_rank_for_matrix_legs(pte1, traceable_legs[node_idx1])
                prev_submatrix2 = tn._get_rank_for_matrix_legs(pte2, traceable_legs[node_idx2])

                join_idxs2 = [i for i, leg in enumerate(pte2.legs) if leg in join_legs2]
                join_idxs2 += [i + (pte2.h.shape[1]//2) for i, leg in enumerate(pte2.legs) if leg in join_legs2]
                join_idxs = [i for i, leg in enumerate(pte1.legs) if leg in join_legs1]
                join_idxs += [i + (pte1.h.shape[1]//2) for i, leg in enumerate(pte1.legs) if leg in join_legs1]
                joined1 = pte1.h[:, join_idxs]
                joined2 = pte2.h[:, join_idxs2]

                tensor_prod = tensor_product(joined1, joined2)                
                matches = tn._count_matching_stabilizers_by_enumeration(tensor_prod)
                cost += (2**(prev_submatrix1 + prev_submatrix2)* matches)

                for node in merged_nodes:
                    traceable_legs[node] = new_traceable_legs
    print("returning cost: ", cost)
    print("iscore, jscore = ", iscore, jscore)
    return iscore + jscore + cost

def compute_con_cost_flops(
    temp_legs,
    appearances,
    sizes,
    iscore,
    jscore,
):
    """Compute the total flops cost of a contraction given by temporary legs,
    also removing any contracted indices from the temporary legs.
    """
    #print("Compute flops cost of contraction with temporary legs:", temp_legs)
    #print("other inputs are: appearances:", appearances,
     #     "sizes:", sizes, "iscore:", iscore, "jscore:", jscore)
    
    cost = 1
    for i in range(len(temp_legs) - 1, -1, -1):
        ix, ix_count = temp_legs[i]
        d = sizes[ix]
        cost *= d
        if ix_count == appearances[ix]:
            # contracted index, remove
            del temp_legs[i]

    #print("returning iscore + jscore + cost, cost = ", cost)
    return iscore + jscore + cost


def compute_con_cost_max(
    temp_legs,
    appearances,
    sizes,
    iscore,
    jscore,
):
    """Compute the max flops cost of a contraction given by temporary legs,
    also removing any contracted indices from the temporary legs.
    """
    cost = 1
    for i in range(len(temp_legs) - 1, -1, -1):
        ix, ix_count = temp_legs[i]
        d = sizes[ix]
        cost *= d
        if ix_count == appearances[ix]:
            # contracted index, remove
            del temp_legs[i]

    return max((iscore, jscore, cost))


def compute_con_cost_size(
    temp_legs,
    appearances,
    sizes,
    iscore,
    jscore,
):
    """Compute the max size of a contraction given by temporary legs, also
    removing any contracted indices from the temporary legs.
    """
    size = 1
    for i in range(len(temp_legs) - 1, -1, -1):
        ix, ix_count = temp_legs[i]
        if ix_count == appearances[ix]:
            # contracted index, remove
            del temp_legs[i]
        else:
            size *= sizes[ix]

    return max((iscore, jscore, size))


def compute_con_cost_write(
    temp_legs,
    appearances,
    sizes,
    iscore,
    jscore,
):
    """Compute the total write cost of a contraction given by temporary legs,
    also removing any contracted indices from the temporary legs.
    """
    size = 1
    for i in range(len(temp_legs) - 1, -1, -1):
        ix, ix_count = temp_legs[i]
        if ix_count == appearances[ix]:
            # contracted index, remove
            del temp_legs[i]
        else:
            # kept index, contributes to new size
            size *= sizes[ix]

    return iscore + jscore + size


def compute_con_cost_combo(
    temp_legs,
    appearances,
    sizes,
    iscore,
    jscore,
    factor,
):
    """Compute the combined total flops and write cost of a contraction given
    by temporary legs, also removing any contracted indices from the temporary
    legs. The combined cost is given by:

        cost = flops + factor * size
    """
    cost = 1
    size = 1
    for i in range(len(temp_legs) - 1, -1, -1):
        ix, ix_count = temp_legs[i]
        d = sizes[ix]
        cost *= d
        if ix_count == appearances[ix]:
            # contracted index, remove
            del temp_legs[i]
        else:
            # kept index, contributes to new size
            size *= d

    return iscore + jscore + (cost + factor * size)


def compute_con_cost_limit(
    temp_legs,
    appearances,
    sizes,
    iscore,
    jscore,
    factor,
):
    """Compute the combined total flops and write cost of a contraction given
    by temporary legs, also removing any contracted indices from the temporary
    legs. The combined cost is given by:

        cost = max(flops, factor * size)

    I.e. assuming one or another to be the limiting factor.
    """
    cost = 1
    size = 1
    for i in range(len(temp_legs) - 1, -1, -1):
        ix, ix_count = temp_legs[i]
        d = sizes[ix]
        cost *= d
        if ix_count == appearances[ix]:
            # contracted index, remove
            del temp_legs[i]
        else:
            # kept index, contributes to new size
            size *= d

    new_local_score = max(cost, factor * size)
    return iscore + jscore + new_local_score


@functools.lru_cache(128)
def parse_minimize_for_optimal(minimize):
    """Given a string, parse it into a function that computes the cost of a
    contraction. The string can be one of the following:

        - "flops": compute_con_cost_flops
        - "max": compute_con_cost_max
        - "size": compute_con_cost_size
        - "write": compute_con_cost_write
        - "combo": compute_con_cost_combo
        - "combo-{factor}": compute_con_cost_combo with specified factor
        - "limit": compute_con_cost_limit
        - "limit-{factor}": compute_con_cost_limit with specified factor

    This function is cached for speed.
    """
<<<<<<< HEAD
    import re
=======
>>>>>>> a55a525e
    if minimize == "flops":
        return compute_con_cost_flops
    elif minimize == "max":
        return compute_con_cost_max
    elif minimize == "size":
        return compute_con_cost_size
    elif minimize == "write":
        return compute_con_cost_write
    elif minimize == "custom":
        return compute_con_cost_custom
    elif callable(minimize):
        return minimize

    minimize, *maybe_factor = minimize.split("-")

    if not maybe_factor:
        # default factor
        factor = 64
    else:
        fstr, = maybe_factor
        if fstr.isdigit():
            # keep integer arithmetic if possible
            factor = int(fstr)
        else:
            factor = float(fstr)

    if minimize == "combo":
        return functools.partial(compute_con_cost_combo, factor=factor)
    elif minimize == "limit":
        return functools.partial(compute_con_cost_limit, factor=factor)
    else:
        raise ValueError(f"Couldn't parse `minimize` value: {minimize}.")


class ContractionProcessor:
    """A helper class for combining bottom up simplifications, greedy, and
    optimal contraction path optimization.
    """

    __slots__ = (
        "nodes",
        "node_names",
        "tn",
        "open_legs_per_node",
        "edges",
        "indmap",
        "appearances",
        "sizes",
        "ssa",
        "ssa_path",
        "track_flops",
        "flops",
        "flops_limit",
    )

    def __init__(
        self,
        inputs,
        output,
        size_dict,
        #tn,
        #open_legs_per_node,
        track_flops=False,
        flops_limit=float("inf"),
    ):
        self.nodes = {}
        self.edges = {}
        self.indmap = {}
        self.appearances = []
        self.node_names = []
        self.sizes = []
        #self.tn = tn
        #self.open_legs_per_node = open_legs_per_node
        c = 0

        #print("inputs to contraction processor: ", inputs)
        for i, term in enumerate(inputs):
            legs = []
            for ind in term:
                ix = self.indmap.get(ind, None)
                if ix is None:
                    # index not processed yet
                    ix = self.indmap[ind] = c
                    self.edges[ix] = {i: None}
                    self.appearances.append(1)
                    self.node_names.append(ind)
                    self.sizes.append(size_dict[ind])
                    c += 1
                else:
                    # seen index already
                    self.appearances[ix] += 1
                    self.edges[ix][i] = None
                legs.append((ix, 1))

            legs.sort()
            self.nodes[i] = tuple(legs)

        for ind in output:
            self.appearances[self.indmap[ind]] += 1

        #print("node names is: ", self.node_names)
        #print("indmap is: ", self.indmap)
        #print("self.nodes is: ", self.nodes)
        
        self.ssa = len(self.nodes)
        self.ssa_path = []
        self.track_flops = track_flops
        self.flops = 0
        self.flops_limit = flops_limit

    def copy(self):
        new = ContractionProcessor.__new__(ContractionProcessor)
        new.nodes = self.nodes.copy()
        new.edges = {k: v.copy() for k, v in self.edges.items()}
        new.indmap = self.indmap  # never mutated
        new.appearances = self.appearances  # never mutated
        new.sizes = self.sizes  # never mutated
        new.ssa = self.ssa
        new.ssa_path = self.ssa_path.copy()
        new.track_flops = self.track_flops
        new.flops = self.flops
        new.flops_limit = self.flops_limit
        return new

    def neighbors(self, i):
        """Get all neighbors of node ``i``."""
        # only want to yield each neighbor once and not i itself
        for ix, _ in self.nodes[i]:
            for j in self.edges[ix]:
                if j != i:
                    yield j

    def print_current_terms(self):
        return ",".join(
            "".join(str(ix) for ix, c in term) for term in self.nodes.values()
        )

    def remove_ix(self, ix):
        """Drop the index ``ix``, simply removing it from all nodes and the
        edgemap.
        """
        for node in self.edges.pop(ix):
            self.nodes[node] = tuple(
                (jx, jx_count) for jx, jx_count in self.nodes[node] if jx != ix
            )

    def pop_node(self, i):
        """Remove node ``i`` from the graph, updating the edgemap and returning
        the legs of the node.
        """
        legs = self.nodes.pop(i)
        for ix, _ in legs:
            try:
                ix_nodes = self.edges[ix]
                ix_nodes.pop(i, None)
                if len(ix_nodes) == 0:
                    del self.edges[ix]
            except KeyError:
                # repeated index already removed
                pass
        return legs

    def add_node(self, legs):
        """Add a new node to the graph, updating the edgemap and returning the
        node index of the new node.
        """
        i = self.ssa
        self.ssa += 1
        self.nodes[i] = legs
        for ix, _ in legs:
            self.edges.setdefault(ix, {})[i] = None
        return i

    def check(self):
        """Check that the current graph is valid, useful for debugging."""
        for node, legs in self.nodes.items():
            for ix, _ in legs:
                assert node in self.edges[ix]
        for ix, ix_nodes in self.edges.items():
            for node in ix_nodes:
                assert ix in {jx for jx, _ in self.nodes[node]}

    def contract_nodes(self, i, j, new_legs=None):
        """Contract the nodes ``i`` and ``j``, adding a new node to the graph
        and returning its index.
        """
        ilegs = self.pop_node(i)
        jlegs = self.pop_node(j)

        if self.track_flops:
            self.flops += compute_flops(ilegs, jlegs, self.sizes)

        if new_legs is None:
            new_legs = compute_contracted(ilegs, jlegs, self.appearances)

        k = self.add_node(new_legs)
        self.ssa_path.append((i, j))
        return k

    def simplify_batch(self):
        """Find any indices that appear in all terms and remove them, since
        they simply add an constant factor to the cost of the contraction, but
        create a fully connected graph if left.
        """
        ix_to_remove = []
        for ix, ix_nodes in self.edges.items():
            if len(ix_nodes) >= len(self.nodes):
                ix_to_remove.append(ix)
        for ix in ix_to_remove:
            self.remove_ix(ix)

    def simplify_single_terms(self):
        """Take any diags, reductions and traces of single terms."""
        for i, legs in tuple(self.nodes.items()):
            if is_simplifiable(legs, self.appearances):
                new_legs = compute_simplified(
                    self.pop_node(i), self.appearances
                )
                self.add_node(new_legs)
                self.ssa_path.append((i,))

    def simplify_scalars(self):
        """Remove all scalars, contracting them into the smallest remaining
        node, if there is one.
        """
        scalars = []
        j = None
        jndim = None
        for i, legs in self.nodes.items():
            ndim = len(legs)
            if ndim == 0:
                # scalar
                scalars.append(i)
            elif (j is None) or (ndim < jndim):
                # also find the smallest other node, to multiply into
                j = i
                jndim = ndim

        if scalars:
            if j is not None:
                scalars.append(j)

            # binary contract from left to right ((((0, 1), 2), 3), ...)
            for p in range(len(scalars) - 1):
                k = self.contract_nodes(scalars[p], scalars[p + 1])
                scalars[p + 1] = k

    def simplify_hadamard(self):
        groups = {}
        hadamards = set()
        for i, legs in self.nodes.items():
            key = frozenset(ix for ix, _ in legs)
            if key in groups:
                groups[key].append(i)
                hadamards.add(key)
            else:
                groups[key] = [i]

        for key in hadamards:
            group = groups[key]
            while len(group) > 1:
                i = group.pop()
                j = group.pop()
                group.append(self.contract_nodes(i, j))

    def simplify(self):
        self.simplify_batch()
        should_run = True
        while should_run:
            self.simplify_single_terms()
            self.simplify_scalars()
            ssa_before = self.ssa
            self.simplify_hadamard()
            # only rerun if we did hadamard deduplication
            should_run = ssa_before != self.ssa

    def subgraphs(self):
        remaining = set(self.nodes)
        groups = []
        while remaining:
            i = remaining.pop()
            queue = [i]
            group = {i}
            while queue:
                i = queue.pop()
                for j in self.neighbors(i):
                    if j not in group:
                        group.add(j)
                        queue.append(j)

            remaining -= group
            groups.append(sorted(group))

        groups.sort()
        return groups

    def optimize_greedy(
        self,
        costmod=1.0,
        temperature=0.0,
        seed=None,
    ):
        """ """
        if temperature == 0.0:

            def local_score(sa, sb, sab):
                return sab / costmod - (sa + sb) * costmod

        else:
            gmblgen = GumbelBatchedGenerator(seed)

            def local_score(sa, sb, sab):
                score = sab / costmod - (sa + sb) * costmod
                if score > 0:
                    return math.log(score) - temperature * gmblgen()
                elif score < 0:
                    return -math.log(-score) - temperature * gmblgen()
                else:
                    return -temperature * gmblgen()

        node_sizes = {}
        for i, ilegs in self.nodes.items():
            node_sizes[i] = compute_size(ilegs, self.sizes)

        queue = []
        contractions = {}
        c = 0
        for ix_nodes in self.edges.values():
            for i, j in itertools.combinations(ix_nodes, 2):
                isize = node_sizes[i]
                jsize = node_sizes[j]
                klegs = compute_contracted(
                    self.nodes[i], self.nodes[j], self.appearances
                )
                ksize = compute_size(klegs, self.sizes)
                score = local_score(isize, jsize, ksize)
                heapq.heappush(queue, (score, c))
                contractions[c] = (i, j, ksize, klegs)
                c += 1

        while queue:
            _, c0 = heapq.heappop(queue)
            i, j, ksize, klegs = contractions.pop(c0)
            if (i not in self.nodes) or (j not in self.nodes):
                # one of nodes already contracted
                continue

            k = self.contract_nodes(i, j, new_legs=klegs)

            if self.track_flops and (self.flops >= self.flops_limit):
                # shortcut - stop early and return failed
                return False

            node_sizes[k] = ksize

            for l in self.neighbors(k):
                lsize = node_sizes[l]
                mlegs = compute_contracted(
                    klegs, self.nodes[l], self.appearances
                )
                msize = compute_size(mlegs, self.sizes)
                score = local_score(ksize, lsize, msize)
                heapq.heappush(queue, (score, c))
                contractions[c] = (k, l, msize, mlegs)
                c += 1

        return True

    def optimize_optimal_connected(
        self,
        where,
        minimize="flops",
        cost_cap=2,
        search_outer=False,
    ):
        compute_con_cost = parse_minimize_for_optimal(minimize)

        nterms = len(where)
        #print("nterms is: ", nterms)
        #print("where is: ", where)
        #print("tensor network nodes are: ", self.tn.nodes)
        #print("tensor network traces are: ", self.tn._traces)
        contractions = [{} for _ in range(nterms + 1)]
        # we use linear index within terms given during optimization, this maps
        # back to the original node index
        termmap = {}

        for i, node in enumerate(where):
            ilegs = self.nodes[node]
            # if(len(ilegs) > 1):
            #     ilegs = [ilegs[0]]
            
            #print("ilegs are: ", ilegs)
            isubgraph = 1 << i
            termmap[isubgraph] = node
            iscore = 0
            ipath = ()
            contractions[1][isubgraph] = (ilegs, iscore, ipath)

        while not contractions[nterms]:
            for m in range(2, nterms + 1):
                # try and make subgraphs of size m
                contractions_m = contractions[m]
                for k in range(1, m // 2 + 1):
                    # made up of bipartitions of size k, m - k
                    if k != m - k:
                        # need to check all combinations
                        pairs = itertools.product(
                            contractions[k].items(),
                            contractions[m - k].items(),
                        )
                    else:
                        # only want unique combinations
                        pairs = itertools.combinations(
                            contractions[k].items(), 2
                        )

                    for (subgraph_i, (ilegs, iscore, ipath)), (
                        subgraph_j,
                        (jlegs, jscore, jpath),
                    ) in pairs:
                        if subgraph_i & subgraph_j:
                            # subgraphs overlap -> invalid
                            continue

                        # do sorted simultaneous iteration over ilegs and jlegs
                        ip = 0
                        jp = 0
                        ni = len(ilegs)
                        nj = len(jlegs)
                        new_legs = []
                        # if search_outer -> we will never skip
                        skip_because_outer = not search_outer
                        while (ip < ni) and (jp < nj):
                            iix, ic = ilegs[ip]
                            jix, jc = jlegs[jp]
                            if iix < jix:
                                new_legs.append((iix, ic))
                                ip += 1
                            elif iix > jix:
                                new_legs.append((jix, jc))
                                jp += 1
                            else:  # iix == jix:
                                # shared index
                                new_legs.append((iix, ic + jc))
                                ip += 1
                                jp += 1
                                skip_because_outer = False

                        if skip_because_outer:
                            # no shared indices found
                            continue

                        # add any remaining non-shared indices
                        new_legs.extend(ilegs[ip:])
                        new_legs.extend(jlegs[jp:])

                        #print("Computing new score for legs:", new_legs)
                        if(minimize == "custom"):
                            new_score = compute_con_cost(
                                new_legs,
                                self.appearances,
                                self.sizes,
                                iscore,
                                jscore,
                                self.node_names,
                                self.tn,
                                self.open_legs_per_node
                            )
                        else:
                            new_score = compute_con_cost(
                                new_legs,
                                self.appearances,
                                self.sizes,
                                iscore,
                                jscore,
                            )

                        if new_score > cost_cap:
                            # sieve contraction
                            continue

                        new_subgraph = subgraph_i | subgraph_j
                        current = contractions_m.get(new_subgraph, None)
                        if (current is None) or (new_score < current[1]):
                            new_path = (
                                *ipath,
                                *jpath,
                                (subgraph_i, subgraph_j),
                            )
                            contractions_m[new_subgraph] = (
                                new_legs,
                                new_score,
                                new_path,
                            )

            # make the holes of our 'sieve' wider
            cost_cap *= 2

        ((final_legs, final_score, bitpath),) = contractions[nterms].values()
        #print("contractions are: ", contractions)
        #print("Final path chosen is: ", final_legs)
        #print("Final score from optimize optimal is: ", final_score)
        for subgraph_i, subgraph_j in bitpath:
            i = termmap[subgraph_i]
            j = termmap[subgraph_j]
            k = self.contract_nodes(i, j)
            termmap[subgraph_i | subgraph_j] = k

    def optimize_optimal(
        self, minimize="flops", cost_cap=2, search_outer=False
    ):
        # we need to optimize each disconnected subgraph separately
        
        for where in self.subgraphs():
            #print("where is: ", where)
            self.optimize_optimal_connected(
                where,
                minimize=minimize,
                cost_cap=cost_cap,
                search_outer=search_outer,
            )

    def optimize_remaining_by_size(self):
        """This function simply contracts remaining terms in order of size, and
        is meant to handle the disconnected terms left after greedy or optimal
        optimization.
        """
        if len(self.nodes) == 1:
            # nothing to do
            return

        if len(self.nodes) == 2:
            self.contract_nodes(*self.nodes)
            return

        nodes_sizes = [
            (compute_size(legs, self.sizes), i)
            for i, legs in self.nodes.items()
        ]
        heapq.heapify(nodes_sizes)

        while len(nodes_sizes) > 1:
            # contract the smallest two nodes until only one remains
            _, i = heapq.heappop(nodes_sizes)
            _, j = heapq.heappop(nodes_sizes)
            k = self.contract_nodes(i, j)
            ksize = compute_size(self.nodes[k], self.sizes)
            heapq.heappush(nodes_sizes, (ksize, k))


def linear_to_ssa(path, N=None):
    """Convert a path with recycled linear ids to a path with static single
    assignment ids. For example::

        >>> linear_to_ssa([(0, 3), (1, 2), (0, 1)])
        [(0, 3), (2, 4), (1, 5)]

    """
    if N is None:
        N = sum(map(len, path)) - len(path) + 1

    ids = list(range(N))
    ssa = N
    ssa_path = []
    for con in path:
        scon = tuple(ids.pop(c) for c in sorted(con, reverse=True))
        ssa_path.append(scon)
        ids.append(ssa)
        ssa += 1
    return ssa_path


def ssa_to_linear(ssa_path, N=None):
    """Convert a path with static single assignment ids to a path with recycled
    linear ids. For example::

        >>> ssa_to_linear([(0, 3), (2, 4), (1, 5)])
        [(0, 3), (1, 2), (0, 1)]

    """
    if N is None:
        N = sum(map(len, ssa_path)) - len(ssa_path) + 1

    ids = list(range(N))
    path = []
    ssa = N
    for scon in ssa_path:
        con = [bisect.bisect_left(ids, s) for s in scon]
        con.sort()
        for j in reversed(con):
            ids.pop(j)
        ids.append(ssa)
        path.append(con)
        ssa += 1
    return path


def edge_path_to_ssa(edge_path, inputs):
    """Convert a path specified by a sequence of edge indices to a path with
    tuples of single static assignment (SSA) indices.

    Parameters
    ----------
    edge_path : sequence[str | int]
        The path specified by a sequence of edge indices.
    inputs : tuple[tuple[str | int]]
        The indices of each input tensor.

    Returns
    -------
    path : tuple[tuple[int]]
        The contraction path in static single assignment (SSA) form.
    """

    N = len(inputs)
    # record which ssas each index appears on
    ind_to_ssas = {}
    # track which indices appear on which term
    ssa_to_inds = {}
    # populate maps
    for i, term in enumerate(inputs):
        for ix in term:
            ind_to_ssas.setdefault(ix, set()).add(i)
        ssa_to_inds[i] = set(term)

    ssa_path = []
    ssa = N
    for ix in edge_path:
        # get ssas containing ix -> contract these
        scon = ind_to_ssas.pop(ix)
        if len(scon) < 2:
            # nothing to contract, e.g. index contracted alongside another
            continue

        # update map of where indices are
        new_term = set()
        for s in scon:
            for jx in ssa_to_inds.pop(s):
                # only need to update remaining indices
                jx_ssas = ind_to_ssas.get(jx, None)
                if jx_ssas is not None:
                    # remove children
                    jx_ssas.remove(s)
                    # add new parent
                    jx_ssas.add(ssa)
                    # calc new term (might have extraneous indices)
                    new_term.add(jx)

        ssa_to_inds[ssa] = new_term
        ssa_path.append(tuple(sorted(scon)))
        ssa += 1

    return tuple(ssa_path)


def edge_path_to_linear(edge_path, inputs):
    """Convert a path specified by a sequence of edge indices to a path with
    recycled linear ids.

    Parameters
    ----------
    edge_path : sequence[str | int]
        The path specified by a sequence of edge indices.
    inputs : tuple[tuple[str | int]]
        The indices of each input tensor.

    Returns
    -------
    path : tuple[tuple[int]]
        The contraction path in recycled linear id format.
    """
    ssa_path = edge_path_to_ssa(edge_path, inputs)
    return ssa_to_linear(ssa_path, len(inputs))


def is_ssa_path(path, nterms):
    """Check if an explicitly given path is in 'static single assignment' form."""
    seen = set()
    # we reverse as more likely to see high id and shortcut
    for con in reversed(path):
        for i in con:
            if (nterms is not None) and (i >= nterms):
                # indices beyond nterms -> ssa
                return True
            seen.add(i)
            if i in seen:
                # id reused -> not ssa
                return False


def optimize_simplify(inputs, output, size_dict, use_ssa=False):
    """Find the (likely only partial) contraction path corresponding to
    simplifications only. Those simplifiactions are:

    - ignore any indices that appear in all terms
    - combine any repeated indices within a single term
    - reduce any non-output indices that only appear on a single term
    - combine any scalar terms
    - combine any tensors with matching indices (hadamard products)

    Parameters
    ----------
    inputs : tuple[tuple[str]]
        The indices of each input tensor.
    output : tuple[str]
        The indices of the output tensor.
    size_dict : dict[str, int]
        A dictionary mapping indices to their dimension.
    use_ssa : bool, optional
        Whether to return the contraction path in 'SSA' format (i.e. as if each
        intermediate is appended to the list of inputs, without removals).

    Returns
    -------
    path : list[list[int]]
        The contraction path, given as a sequence of pairs of node indices.
    """
    cp = ContractionProcessor(inputs, output, size_dict)
    cp.simplify()
    if use_ssa:
        return cp.ssa_path
    return ssa_to_linear(cp.ssa_path, len(inputs))


def optimize_greedy(
    inputs,
    output,
    size_dict,
    costmod=1.0,
    temperature=0.0,
    simplify=True,
    use_ssa=False,
):
    """Find a contraction path using a greedy algorithm.

    Parameters
    ----------
    inputs : tuple[tuple[str]]
        The indices of each input tensor.
    output : tuple[str]
        The indices of the output tensor.
    size_dict : dict[str, int]
        A dictionary mapping indices to their dimension.
    costmod : float, optional
        When assessing local greedy scores how much to weight the size of the
        tensors removed compared to the size of the tensor added::

            score = size_ab / costmod - (size_a + size_b) * costmod

        This can be a useful hyper-parameter to tune.
    temperature : float, optional
        When asessing local greedy scores, how much to randomly perturb the
        score. This is implemented as::

            score -> sign(score) * log(|score|) - temperature * gumbel()

        which implements boltzmann sampling.
    simplify : bool, optional
        Whether to perform simplifications before optimizing. These are:

            - ignore any indices that appear in all terms
            - combine any repeated indices within a single term
            - reduce any non-output indices that only appear on a single term
            - combine any scalar terms
            - combine any tensors with matching indices (hadamard products)

        Such simpifications may be required in the general case for the proper
        functioning of the core optimization, but may be skipped if the input
        indices are already in a simplified form.
    use_ssa : bool, optional
        Whether to return the contraction path in 'single static assignment'
        (SSA) format (i.e. as if each intermediate is appended to the list of
        inputs, without removals). This can be quicker and easier to work with
        than the 'linear recycled' format that `numpy` and `opt_einsum` use.

    Returns
    -------
    path : list[list[int]]
        The contraction path, given as a sequence of pairs of node indices.
    """
    cp = ContractionProcessor(inputs, output, size_dict)
    if simplify:
        cp.simplify()
    cp.optimize_greedy(costmod=costmod, temperature=temperature)
    # handle disconnected subgraphs
    cp.optimize_remaining_by_size()
    if use_ssa:
        return cp.ssa_path
    return ssa_to_linear(cp.ssa_path, len(inputs))


def optimize_random_greedy_track_flops(
    inputs,
    output,
    size_dict,
    ntrials=1,
    costmod=(0.1, 4.0),
    temperature=(0.001, 1.0),
    seed=None,
    simplify=True,
    use_ssa=False,
):
    """Perform a batch of random greedy optimizations, simulteneously tracking
    the best contraction path in terms of flops, so as to avoid constructing a
    separate contraction tree.

    Parameters
    ----------
    inputs : tuple[tuple[str]]
        The indices of each input tensor.
    output : tuple[str]
        The indices of the output tensor.
    size_dict : dict[str, int]
        A dictionary mapping indices to their dimension.
    ntrials : int, optional
        The number of random greedy trials to perform. The default is 1.
    costmod : (float, float), optional
        When assessing local greedy scores how much to weight the size of the
        tensors removed compared to the size of the tensor added::

            score = size_ab / costmod - (size_a + size_b) * costmod

        It is sampled uniformly from the given range.
    temperature : (float, float), optional
        When asessing local greedy scores, how much to randomly perturb the
        score. This is implemented as::

            score -> sign(score) * log(|score|) - temperature * gumbel()

        which implements boltzmann sampling. It is sampled log-uniformly from
        the given range.
    seed : int, optional
        The seed for the random number generator.
    simplify : bool, optional
        Whether to perform simplifications before optimizing. These are:

            - ignore any indices that appear in all terms
            - combine any repeated indices within a single term
            - reduce any non-output indices that only appear on a single term
            - combine any scalar terms
            - combine any tensors with matching indices (hadamard products)

        Such simpifications may be required in the general case for the proper
        functioning of the core optimization, but may be skipped if the input
        indices are already in a simplified form.
    use_ssa : bool, optional
        Whether to return the contraction path in 'single static assignment'
        (SSA) format (i.e. as if each intermediate is appended to the list of
        inputs, without removals). This can be quicker and easier to work with
        than the 'linear recycled' format that `numpy` and `opt_einsum` use.

    Returns
    -------
    path : list[list[int]]
        The best contraction path, given as a sequence of pairs of node
        indices.
    flops : float
        The flops (/ contraction cost / number of multiplications), of the best
        contraction path, given log10.
    """
    rng = get_rng(seed)
    best_path = None
    best_flops = float("inf")

    # create initial processor and simplify only once
    cp0 = ContractionProcessor(inputs, output, size_dict, track_flops=True)
    if simplify:
        cp0.simplify()

    if isinstance(costmod, float):
        # constant

        def _next_costmod():
            return costmod

    else:
        # uniformly sample

        def _next_costmod():
            return rng.uniform(*costmod)

    if isinstance(temperature, float):
        # constant

        def _next_temperature():
            return temperature

    else:
        # log-uniformly sample
        logtempmin, logtempmax = map(math.log, temperature)

        def _next_temperature():
            return math.exp(rng.uniform(logtempmin, logtempmax))

    for _ in range(ntrials):
        cp = cp0.copy()
        success = cp.optimize_greedy(
            costmod=_next_costmod(),
            temperature=_next_temperature(),
            seed=rng,
        )

        if not success:
            # optimization hit the flops limit
            continue

        # handle disconnected subgraphs
        cp.optimize_remaining_by_size()

        if cp.flops < best_flops:
            best_path = cp.ssa_path
            best_flops = cp.flops
            # enable even earlier stopping
            cp0.flops_limit = best_flops

    # for consistency with cotengrust / easier comparison
    best_flops = math.log10(best_flops)

    if not use_ssa:
        best_path = ssa_to_linear(best_path, len(inputs))

    return best_path, best_flops


def optimize_optimal(
    inputs,
    output,
    size_dict,
    #tn,
    #open_legs_per_node,
    minimize="flops",
    cost_cap=2,
    search_outer=False,
    simplify=True,
    use_ssa=False,
):
    """Find the optimal contraction path using a dynamic programming
    algorithm (by default excluding outer products).

    The algorithm is an optimized version of Phys. Rev. E 90, 033315 (2014)
    (preprint: https://arxiv.org/abs/1304.6112), adapted from the
    ``opt_einsum`` implementation.

    Parameters
    ----------
    inputs : tuple[tuple[str]]
        The indices of each input tensor.
    output : tuple[str]
        The indices of the output tensor.
    size_dict : dict[str, int]
        A dictionary mapping indices to their dimension.
    minimize : str, optional
        The cost function to minimize. The options are:

        - "flops": minimize with respect to total operation count only
          (also known as contraction cost)
        - "size": minimize with respect to maximum intermediate size only
          (also known as contraction width)
        - 'max': minimize the single most expensive contraction, i.e. the
          asymptotic (in index size) scaling of the contraction
        - 'write' : minimize the sum of all tensor sizes, i.e. memory written
        - 'combo' or 'combo={factor}` : minimize the sum of
          FLOPS + factor * WRITE, with a default factor of 64.
        - 'limit' or 'limit={factor}` : minimize the sum of
          MAX(FLOPS, alpha * WRITE) for each individual contraction, with a
          default factor of 64.

        'combo' is generally a good default in term of practical hardware
        performance, where both memory bandwidth and compute are limited.
    cost_cap : float, optional
        The maximum cost of a contraction to initially consider. This acts like
        a sieve and is doubled at each iteration until the optimal path can
        be found, but supplying an accurate guess can speed up the algorithm.
    search_outer : bool, optional
        Whether to allow outer products in the contraction path. The default is
        False. Especially when considering write costs, the fastest path is
        very unlikely to include outer products.
    simplify : bool, optional
        Whether to perform simplifications before optimizing. These are:

        - ignore any indices that appear in all terms
        - combine any repeated indices within a single term
        - reduce any non-output indices that only appear on a single term
        - combine any scalar terms
        - combine any tensors with matching indices (hadamard products)

        Such simpifications may be required in the general case for the proper
        functioning of the core optimization, but may be skipped if the input
        indices are already in a simplified form.
    use_ssa : bool, optional
        Whether to return the contraction path in 'single static assignment'
        (SSA) format (i.e. as if each intermediate is appended to the list of
        inputs, without removals). This can be quicker and easier to work with
        than the 'linear recycled' format that `numpy` and `opt_einsum` use.

    Returns
    -------
    path : list[list[int]]
        The contraction path, given as a sequence of pairs of node indices.
    """    
    cp = ContractionProcessor(inputs, output, size_dict)
    if simplify:
        cp.simplify()
    cp.optimize_optimal(
        minimize=minimize, cost_cap=cost_cap, search_outer=search_outer
    )
    # handle disconnected subgraphs
    cp.optimize_remaining_by_size()
    if use_ssa:
        return cp.ssa_path
    return ssa_to_linear(cp.ssa_path, len(inputs))


class EnsureInputsOutputAreSequence:
    def __init__(self, f):
        self.f = f

    def __call__(self, inputs, output, *args, **kwargs):
        if not isinstance(inputs[0], (tuple, list)):
            inputs = tuple(map(tuple, inputs))
        if not isinstance(output, (tuple, list)):
            output = tuple(output)
        return self.f(inputs, output, *args, **kwargs)


@functools.lru_cache()
def get_optimize_greedy(accel="auto"):
    if accel == "auto":
        import importlib.util

        accel = importlib.util.find_spec("cotengrust") is not None

    if accel is True:
        from cotengrust import optimize_greedy as f

        return EnsureInputsOutputAreSequence(f)

    if accel is False:
        return optimize_greedy

    raise ValueError(f"Unrecognized value for `accel`: {accel}.")


@functools.lru_cache()
def get_optimize_random_greedy_track_flops(accel="auto"):
    if accel == "auto":
        import importlib.util

        accel = importlib.util.find_spec("cotengrust") is not None

    if accel is True:
        from cotengrust import optimize_random_greedy_track_flops as f

        return EnsureInputsOutputAreSequence(f)

    if accel is False:
        return optimize_random_greedy_track_flops

    raise ValueError(f"Unrecognized value for `accel`: {accel}.")


class GreedyOptimizer(PathOptimizer):
    """Class interface to the greedy optimizer which can be instantiated with
    default options.
    """

    __slots__ = (
        "costmod",
        "temperature",
        "simplify",
        "_optimize_fn",
    )

    def __init__(
        self,
        costmod=1.0,
        temperature=0.0,
        simplify=True,
        accel="auto",
    ):
        self.costmod = costmod
        self.temperature = temperature
        self.simplify = simplify
        self._optimize_fn = get_optimize_greedy(accel)

    def maybe_update_defaults(self, **kwargs):
        # allow overriding of defaults
        opts = {
            "costmod": self.costmod,
            "temperature": self.temperature,
            "simplify": self.simplify,
        }
        opts.update(kwargs)
        return opts

    def ssa_path(self, inputs, output, size_dict, **kwargs):
        return self._optimize_fn(
            inputs,
            output,
            size_dict,
            use_ssa=True,
            **self.maybe_update_defaults(**kwargs),
        )

    def search(self, inputs, output, size_dict, **kwargs):
        from ..core import ContractionTree

        ssa_path = self.ssa_path(inputs, output, size_dict, **kwargs)
        return ContractionTree.from_path(
            inputs, output, size_dict, ssa_path=ssa_path
        )

    def __call__(self, inputs, output, size_dict, **kwargs):
        return self._optimize_fn(
            inputs,
            output,
            size_dict,
            use_ssa=False,
            **self.maybe_update_defaults(**kwargs),
        )


class RandomGreedyOptimizer(PathOptimizer):
    """Lightweight random greedy optimizer, that eschews hyper parameter
    tuning and contraction tree construction. This is a stateful optimizer
    that should not be re-used on different contractions.

    Parameters
    ----------
    max_repeats : int, optional
        The number of random greedy trials to perform.
    costmod : (float, float), optional
        When assessing local greedy scores how much to weight the size of the
        tensors removed compared to the size of the tensor added::

            score = size_ab / costmod - (size_a + size_b) * costmod

        It is sampled uniformly from the given range.
    temperature : (float, float), optional
        When asessing local greedy scores, how much to randomly perturb the
        score. This is implemented as::

            score -> sign(score) * log(|score|) - temperature * gumbel()

        which implements boltzmann sampling. It is sampled log-uniformly from
        the given range.
    seed : int, optional
        The seed for the random number generator. Note that deterministic
        behavior is only guaranteed within the python or rust backend
        (the `accel` parameter) and parallel settings.
    simplify : bool, optional
        Whether to perform simplifications before optimizing. These are:

            - ignore any indices that appear in all terms
            - combine any repeated indices within a single term
            - reduce any non-output indices that only appear on a single term
            - combine any scalar terms
            - combine any tensors with matching indices (hadamard products)

        Such simpifications may be required in the general case for the proper
        functioning of the core optimization, but may be skipped if the input
        indices are already in a simplified form.
    accel : bool or str, optional
        Whether to use the accelerated `cotengrust` backend. If "auto" the
        backend is used if available.
    parallel : bool or str, optional
        Whether to use parallel processing. If "auto" the default is to use
        threads if the accelerated backend is not used, and processes if it is.

    Attributes
    ----------
    best_ssa_path : list[list[int]]
        The best contraction path found so far.
    best_flops : float
        The flops (/ contraction cost / number of multiplications) of the best
        contraction path found so far.
    """

    minimize = "flops"

    def __init__(
        self,
        max_repeats=32,
        costmod=(0.1, 4.0),
        temperature=(0.001, 1.0),
        seed=None,
        simplify=True,
        accel="auto",
        parallel="auto",
    ):
        self.max_repeats = max_repeats

        # for cotengrust, ensure these are always ranges
        if isinstance(costmod, float):
            self.costmod = (costmod, costmod)
        else:
            self.costmod = tuple(costmod)

        if isinstance(temperature, float):
            self.temperature = (temperature, temperature)
        else:
            self.temperature = tuple(temperature)

        self.simplify = simplify
        self.rng = get_rng(seed)
        self.best_ssa_path = None
        self.best_flops = float("inf")
        self.tree = None
        self._optimize_fn = get_optimize_random_greedy_track_flops(accel)

        if (parallel == "auto") and (
            self._optimize_fn is not optimize_random_greedy_track_flops
        ):
            # using accelerated fn, so default to threads
            parallel = "threads"
        self._pool = parse_parallel_arg(parallel)
        if self._pool is not None:
            self._nworkers = get_n_workers(self._pool)
        else:
            self._nworkers = 1

    def maybe_update_defaults(self, **kwargs):
        # allow overriding of defaults
        opts = {
            "costmod": self.costmod,
            "temperature": self.temperature,
            "simplify": self.simplify,
        }
        opts.update(kwargs)
        return opts

    def ssa_path(self, inputs, output, size_dict, **kwargs):
        if self._pool is None:
            ssa_path, flops = self._optimize_fn(
                inputs,
                output,
                size_dict,
                use_ssa=True,
                ntrials=self.max_repeats,
                seed=self.rng.randint(0, 2**32 - 1),
                **self.maybe_update_defaults(**kwargs),
            )
        else:
            # XXX: just use small batchsize if can't find num_workers?
            nbatches = self._nworkers
            batchsize = self.max_repeats // nbatches
            batchremainder = self.max_repeats % nbatches
            each_ntrials = [
                batchsize + (i < batchremainder) for i in range(nbatches)
            ]

            fs = [
                self._pool.submit(
                    self._optimize_fn,
                    inputs,
                    output,
                    size_dict,
                    use_ssa=True,
                    ntrials=ntrials,
                    seed=self.rng.randint(0, 2**32 - 1),
                    **self.maybe_update_defaults(**kwargs),
                )
                for ntrials in each_ntrials
                if (ntrials > 0)
            ]
            ssa_path, flops = min((f.result() for f in fs), key=lambda x: x[1])

        if flops < self.best_flops:
            self.best_ssa_path = ssa_path
            self.best_flops = flops

        return self.best_ssa_path

    def search(self, inputs, output, size_dict, **kwargs):
        from ..core import ContractionTree

        ssa_path = self.ssa_path(
            inputs,
            output,
            size_dict,
            **self.maybe_update_defaults(**kwargs),
        )
        self.tree = ContractionTree.from_path(
            inputs,
            output,
            size_dict,
            ssa_path=ssa_path,
        )
        return self.tree

    def __call__(self, inputs, output, size_dict, **kwargs):
        ssa_path = self.ssa_path(
            inputs,
            output,
            size_dict,
            **self.maybe_update_defaults(**kwargs),
        )
        return ssa_to_linear(ssa_path)


class ReusableRandomGreedyOptimizer(ReusableOptimizer):
    def _get_path_relevant_opts(self):
        """Get a frozenset of the options that are most likely to affect the
        path. These are the options that we use when the directory name is not
        manually specified.
        """
        return [
            ("max_repeats", 32),
            ("costmod", (0.1, 4.0)),
            ("temperature", (0.001, 1.0)),
            ("simplify", True),
        ]

    def _get_suboptimizer(self):
        return RandomGreedyOptimizer(**self._suboptimizer_kwargs)

    def _deconstruct_tree(self, opt, tree):
        return {
            "path": tree.get_path(),
            "score": opt.best_flops,
            # store this for cache compatibility
            "sliced_inds": (),
        }

    def _reconstruct_tree(self, inputs, output, size_dict, con):
        tree = ContractionTree.from_path(
            inputs,
            output,
            size_dict,
            path=con["path"],
            objective=self.minimize,
        )

        return tree


@functools.lru_cache()
def get_optimize_optimal(accel="auto"):
    if accel == "auto":
        import importlib.util

        accel = importlib.util.find_spec("cotengrust") is not None

    if accel is True:
        from cotengrust import optimize_optimal as f

        return EnsureInputsOutputAreSequence(f)

    if accel is False:
        return optimize_optimal

    raise ValueError(f"Unrecognized value for `accel`: {accel}.")


class OptimalOptimizer(PathOptimizer):
    """Class interface to the optimal optimizer which can be instantiated with
    default options.
    """

    __slots__ = (
        "minimize",
        "cost_cap",
        "search_outer",
        "simplify",
        "_optimize_fn",
    )

    def __init__(
        self,
        minimize="flops",
        cost_cap=2,
        search_outer=False,
        simplify=True,
        accel="auto",
    ):
        self.minimize = minimize
        self.cost_cap = cost_cap
        self.search_outer = search_outer
        self.simplify = simplify
        self._optimize_fn = get_optimize_optimal(accel)

    def maybe_update_defaults(self, **kwargs):
        # allow overriding of defaults
        opts = {
            "minimize": self.minimize,
            "cost_cap": self.cost_cap,
            "search_outer": self.search_outer,
            "simplify": self.simplify,
        }
        opts.update(kwargs)
        return opts

    def ssa_path(self, inputs, output, size_dict, tn, open_legs_per_node, **kwargs):
        return self._optimize_fn(
            inputs,
            output,
            size_dict,
            tn,
            open_legs_per_node,
            use_ssa=True,
            **self.maybe_update_defaults(**kwargs),
        )

    def search(self, inputs, output, size_dict, tn, open_legs_per_node, **kwargs):
        from ..core import ContractionTree

        ssa_path = self.ssa_path(inputs, output, size_dict, tn, open_legs_per_node, **kwargs)
        return ContractionTree.from_path(
            inputs, output, size_dict, ssa_path=ssa_path
        )

    def __call__(self, inputs, output, size_dict, **kwargs):
        return self._optimize_fn(
            inputs,
            output,
            size_dict,
            use_ssa=False,
            **self.maybe_update_defaults(**kwargs),
        )<|MERGE_RESOLUTION|>--- conflicted
+++ resolved
@@ -626,10 +626,7 @@
 
     This function is cached for speed.
     """
-<<<<<<< HEAD
     import re
-=======
->>>>>>> a55a525e
     if minimize == "flops":
         return compute_con_cost_flops
     elif minimize == "max":
